--- conflicted
+++ resolved
@@ -17,11 +17,7 @@
     depends_on:
       - couchbase
   prometheus:
-<<<<<<< HEAD
-    image: prom/prometheus:v3.0.1
-=======
     image: prom/prometheus:v3.1.0
->>>>>>> 03e370a1
     volumes:
       - ./prometheus-config.yaml:/etc/prometheus/prometheus.yml
     ports:
