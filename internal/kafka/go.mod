module github.com/open-telemetry/opentelemetry-collector-contrib/internal/kafka

go 1.22.0

require (
<<<<<<< HEAD
	github.com/IBM/sarama v1.43.3
=======
	github.com/IBM/sarama v1.45.0
>>>>>>> 03e370a1
	github.com/aws/aws-msk-iam-sasl-signer-go v1.0.0
	github.com/aws/aws-sdk-go v1.55.5
	github.com/stretchr/testify v1.10.0
	github.com/xdg-go/scram v1.1.2
<<<<<<< HEAD
	go.opentelemetry.io/collector/config/configtls v1.21.0
=======
	go.opentelemetry.io/collector/config/configtls v1.23.0
>>>>>>> 03e370a1
	go.uber.org/goleak v1.3.0
	go.uber.org/multierr v1.11.0
)

require (
	github.com/aws/aws-sdk-go-v2 v1.19.0 // indirect
	github.com/aws/aws-sdk-go-v2/config v1.18.28 // indirect
	github.com/aws/aws-sdk-go-v2/credentials v1.13.27 // indirect
	github.com/aws/aws-sdk-go-v2/feature/ec2/imds v1.13.5 // indirect
	github.com/aws/aws-sdk-go-v2/internal/configsources v1.1.35 // indirect
	github.com/aws/aws-sdk-go-v2/internal/endpoints/v2 v2.4.29 // indirect
	github.com/aws/aws-sdk-go-v2/internal/ini v1.3.36 // indirect
	github.com/aws/aws-sdk-go-v2/service/internal/presigned-url v1.9.29 // indirect
	github.com/aws/aws-sdk-go-v2/service/sso v1.12.13 // indirect
	github.com/aws/aws-sdk-go-v2/service/ssooidc v1.14.13 // indirect
	github.com/aws/aws-sdk-go-v2/service/sts v1.19.3 // indirect
	github.com/aws/smithy-go v1.13.5 // indirect
	github.com/davecgh/go-spew v1.1.2-0.20180830191138-d8f796af33cc // indirect
	github.com/eapache/go-resiliency v1.7.0 // indirect
	github.com/eapache/go-xerial-snappy v0.0.0-20230731223053-c322873962e3 // indirect
	github.com/eapache/queue v1.1.0 // indirect
	github.com/fsnotify/fsnotify v1.8.0 // indirect
	github.com/golang/snappy v0.0.4 // indirect
	github.com/hashicorp/errwrap v1.1.0 // indirect
	github.com/hashicorp/go-multierror v1.1.1 // indirect
	github.com/hashicorp/go-uuid v1.0.3 // indirect
	github.com/jcmturner/aescts/v2 v2.0.0 // indirect
	github.com/jcmturner/dnsutils/v2 v2.0.0 // indirect
	github.com/jcmturner/gofork v1.7.6 // indirect
	github.com/jcmturner/gokrb5/v8 v8.4.4 // indirect
	github.com/jcmturner/rpc/v2 v2.0.3 // indirect
	github.com/jmespath/go-jmespath v0.4.0 // indirect
	github.com/klauspost/compress v1.17.11 // indirect
	github.com/pierrec/lz4/v4 v4.1.22 // indirect
	github.com/pmezard/go-difflib v1.0.1-0.20181226105442-5d4384ee4fb2 // indirect
	github.com/rcrowley/go-metrics v0.0.0-20201227073835-cf1acfcdf475 // indirect
	github.com/xdg-go/pbkdf2 v1.0.0 // indirect
	github.com/xdg-go/stringprep v1.0.4 // indirect
<<<<<<< HEAD
	go.opentelemetry.io/collector/config/configopaque v1.21.0 // indirect
	golang.org/x/crypto v0.26.0 // indirect
	golang.org/x/net v0.28.0 // indirect
	golang.org/x/sys v0.23.0 // indirect
	golang.org/x/text v0.17.0 // indirect
=======
	go.opentelemetry.io/collector/config/configopaque v1.23.0 // indirect
	golang.org/x/crypto v0.32.0 // indirect
	golang.org/x/net v0.34.0 // indirect
	golang.org/x/sys v0.29.0 // indirect
	golang.org/x/text v0.21.0 // indirect
>>>>>>> 03e370a1
	gopkg.in/yaml.v3 v3.0.1 // indirect
)<|MERGE_RESOLUTION|>--- conflicted
+++ resolved
@@ -3,20 +3,12 @@
 go 1.22.0
 
 require (
-<<<<<<< HEAD
-	github.com/IBM/sarama v1.43.3
-=======
 	github.com/IBM/sarama v1.45.0
->>>>>>> 03e370a1
 	github.com/aws/aws-msk-iam-sasl-signer-go v1.0.0
 	github.com/aws/aws-sdk-go v1.55.5
 	github.com/stretchr/testify v1.10.0
 	github.com/xdg-go/scram v1.1.2
-<<<<<<< HEAD
-	go.opentelemetry.io/collector/config/configtls v1.21.0
-=======
 	go.opentelemetry.io/collector/config/configtls v1.23.0
->>>>>>> 03e370a1
 	go.uber.org/goleak v1.3.0
 	go.uber.org/multierr v1.11.0
 )
@@ -55,18 +47,10 @@
 	github.com/rcrowley/go-metrics v0.0.0-20201227073835-cf1acfcdf475 // indirect
 	github.com/xdg-go/pbkdf2 v1.0.0 // indirect
 	github.com/xdg-go/stringprep v1.0.4 // indirect
-<<<<<<< HEAD
-	go.opentelemetry.io/collector/config/configopaque v1.21.0 // indirect
-	golang.org/x/crypto v0.26.0 // indirect
-	golang.org/x/net v0.28.0 // indirect
-	golang.org/x/sys v0.23.0 // indirect
-	golang.org/x/text v0.17.0 // indirect
-=======
 	go.opentelemetry.io/collector/config/configopaque v1.23.0 // indirect
 	golang.org/x/crypto v0.32.0 // indirect
 	golang.org/x/net v0.34.0 // indirect
 	golang.org/x/sys v0.29.0 // indirect
 	golang.org/x/text v0.21.0 // indirect
->>>>>>> 03e370a1
 	gopkg.in/yaml.v3 v3.0.1 // indirect
 )