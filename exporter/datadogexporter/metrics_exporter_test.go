--- conflicted
+++ resolved
@@ -59,13 +59,9 @@
 			},
 		},
 		HostMetadata: HostMetadataConfig{
-<<<<<<< HEAD
-			ReporterPeriod: 30 * time.Minute,
-=======
 			Enabled:        true,
 			ReporterPeriod: 30 * time.Minute,
 			HostnameSource: HostnameSourceFirstResource,
->>>>>>> 03e370a1
 		},
 	}
 	cfg.HostMetadata.SetSourceTimeout(50 * time.Millisecond)
@@ -445,13 +441,9 @@
 			},
 		},
 		HostMetadata: HostMetadataConfig{
-<<<<<<< HEAD
-			ReporterPeriod: 30 * time.Minute,
-=======
 			Enabled:        true,
 			ReporterPeriod: 30 * time.Minute,
 			HostnameSource: HostnameSourceFirstResource,
->>>>>>> 03e370a1
 		},
 	}
 	params := exportertest.NewNopSettings()
