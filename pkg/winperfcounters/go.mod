module github.com/open-telemetry/opentelemetry-collector-contrib/pkg/winperfcounters

go 1.22.0

require (
	github.com/stretchr/testify v1.10.0
	go.uber.org/goleak v1.3.0
<<<<<<< HEAD
	golang.org/x/sys v0.28.0
=======
	golang.org/x/sys v0.29.0
>>>>>>> 03e370a1
)

require (
	github.com/davecgh/go-spew v1.1.1 // indirect
	github.com/kr/pretty v0.3.0 // indirect
	github.com/pmezard/go-difflib v1.0.0 // indirect
	github.com/rogpeppe/go-internal v1.6.2 // indirect
	gopkg.in/check.v1 v1.0.0-20201130134442-10cb98267c6c // indirect
	gopkg.in/yaml.v3 v3.0.1 // indirect
)

retract (
	v0.76.2
	v0.76.1
	v0.65.0
)<|MERGE_RESOLUTION|>--- conflicted
+++ resolved
@@ -5,11 +5,7 @@
 require (
 	github.com/stretchr/testify v1.10.0
 	go.uber.org/goleak v1.3.0
-<<<<<<< HEAD
-	golang.org/x/sys v0.28.0
-=======
 	golang.org/x/sys v0.29.0
->>>>>>> 03e370a1
 )
 
 require (
